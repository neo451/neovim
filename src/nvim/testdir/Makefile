# vim: noet ts=8
# Makefile to run all tests for Vim
#

NVIM_PRG ?= ../../../build/bin/nvim
SCRIPTSOURCE := ../../../runtime

export SHELL := sh
export NVIM_PRG := $(NVIM_PRG)

SCRIPTS ?= \
           test13.out             \
           test14.out             \
           test17.out             \
           test24.out             \
           test32.out             \
           test37.out             \
           test40.out             \
           test42.out             \
           test48.out             \
           test49.out             \
           test52.out             \
           test53.out             \
           test64.out             \
           test73.out             \
           test79.out             \

# Tests using runtest.vim.
# Keep test_alot*.res as the last one, sort the others.
NEW_TESTS ?= \
	    test_autocmd.res \
	    test_bufwintabinfo.res \
	    test_charsearch.res \
	    test_cmdline.res \
	    test_command_count.res \
	    test_cscope.res \
	    test_digraph.res \
	    test_diffmode.res \
	    test_farsi.res \
	    test_filter_map.res \
	    test_fnameescape.res \
	    test_fold.res \
	    test_glob2regpat.res \
	    test_gf.res \
	    test_gn.res \
	    test_hardcopy.res \
	    test_help_tagjump.res \
	    test_history.res \
	    test_hlsearch.res \
	    test_increment.res \
	    test_increment_dbcs.res \
	    test_lambda.res \
	    test_langmap.res \
	    test_marks.res \
	    test_match.res \
	    test_matchadd_conceal.res \
	    test_matchadd_conceal_utf8.res \
	    test_nested_function.res \
	    test_normal.res \
	    test_quickfix.res \
	    test_search.res \
	    test_signs.res \
	    test_smartindent.res \
	    test_stat.res \
	    test_startup.res \
	    test_startup_utf8.res \
	    test_substitute.res \
	    test_syntax.res \
	    test_tabpage.res \
	    test_textobjects.res \
	    test_timers.res \
	    test_undo.res \
	    test_usercommands.res \
	    test_vimscript.res \
	    test_visual.res \
	    test_window_id.res \
	    test_writefile.res \
	    test_alot.res

SCRIPTS_GUI := test16.out


ifdef VALGRIND_GDB
	VGDB := --vgdb=yes     \
	        --vgdb-error=0
endif

ifdef USE_VALGRIND
	VALGRIND_TOOL := --tool=memcheck     \
	                 --leak-check=yes    \
	                 --track-origins=yes
#        VALGRIND_TOOL := exp-sgcheck
	TOOL := valgrind -q                                     \
	                 -q                                     \
	                 $(VALGRIND_TOOL)                       \
	                 --suppressions=../../.valgrind.supp \
	                 --error-exitcode=123                   \
	                 --log-file=valgrind.\%p.$*             \
	                 $(VGDB)                                \
	                 --trace-children=yes
else
	ifdef USE_GDB
		TOOL = gdb --args
	endif
endif

ifdef TESTNUM
	SCRIPTS := test$(TESTNUM).out
endif

nongui: nolog $(SCRIPTS) newtests report

gui:    nolog $(SCRIPTS) $(SCRIPTS_GUI) newtests report

.gdbinit:
	echo 'set $$_exitcode = -1\nrun\nif $$_exitcode != -1\n  quit\nend' > .gdbinit

report:
	@echo
	@echo 'Test results:'
	@/bin/sh -c "if test -f test.log; then \
	                 cat test.log;         \
	                 echo TEST FAILURE;    \
	                 exit 1;               \
	             else                      \
	                 echo ALL DONE;        \
	             fi"

test1.out: $(NVIM_PRG)

$(SCRIPTS) $(SCRIPTS_GUI): $(NVIM_PRG) test1.out

RM_ON_RUN   := test.out X* viminfo
RM_ON_START := test.ok
RUN_VIM     := VIMRUNTIME=$(SCRIPTSOURCE); export VIMRUNTIME; $(TOOL) $(NVIM_PRG) -u unix.vim -U NONE -i viminfo --headless --noplugin -s dotest.in

clean:
	-rm -rf *.out          \
	        *.failed       \
	        *.res          \
	        *.rej          \
	        *.orig         \
	        test.log       \
	        messages       \
	        $(RM_ON_RUN)   \
	        $(RM_ON_START) \
	        valgrind.*     \
	        .*.swp         \
	        .*.swo         \
	        .gdbinit       \
	        del

test1.out: .gdbinit test1.in
	-rm -rf $*.failed $(RM_ON_RUN) $(RM_ON_START) wrongtermsize
	$(RUN_VIM) $*.in
	@/bin/sh -c "if test -e wrongtermsize; then                                 \
	                 echo;                                                      \
	                 echo test1 FAILED - terminal size must be 80x24 or larger; \
	                 echo; exit 1;                                              \
	             elif diff test.out $*.ok; then                                 \
	                 mv -f test.out $*.out;                                     \
	             else                                                           \
	                 echo;                                                      \
	                 echo test1 FAILED - Something basic is wrong;              \
	                 echo;                                                      \
	                 exit 1;                                                    \
	             fi"
	-rm -rf X* viminfo

%.out: %.in .gdbinit
	-rm -rf $*.failed test.ok $(RM_ON_RUN)
	cp $*.ok test.ok
	# Sleep a moment to avoid that the xterm title is messed up.
	# 200 msec is sufficient, but only modern sleep supports a fraction of
	# a second, fall back to a second if it fails.
	@-/bin/sh -c "sleep .2 > /dev/null 2>&1 || sleep 1"
	$(RUN_VIM) $*.in

	# Check if the test.out file matches test.ok.
	@/bin/sh -c "if test -f test.out; then                \
	                 if diff -u test.out $*.ok; then         \
	                     mv -f test.out $*.out;           \
	                 else                                 \
	                     echo $* FAILED >> test.log;      \
	                     mv -f test.out $*.failed;        \
	                 fi;                                  \
	             else                                     \
	                 echo $* NO OUTPUT >>test.log;        \
	             fi"
	@/bin/sh -c "if test -f valgrind; then                \
	                 mv -f valgrind valgrind.$*;          \
	             fi"
	-rm -rf X* test.ok viminfo

test49.out: test49.vim

nolog:
	-rm -f test.log messages


# New style of tests uses Vim script with assert calls.  These are easier
# to write and a lot easier to read and debug.
# Limitation: Only works with the +eval feature.
<<<<<<< HEAD
RUN_VIMTEST = VIMRUNTIME=$(SCRIPTSOURCE); export VIMRUNTIME; $(TOOL) $(NVIM_PRG) -u unix.vim -U NONE --noplugin
=======
RUN_VIMTEST = VIMRUNTIME=$(SCRIPTSOURCE); export VIMRUNTIME; $(VALGRIND) $(NVIM_PRG) -u unix.vim -U NONE --headless --noplugin
>>>>>>> 27356de2

newtests: newtestssilent
	@/bin/sh -c "if test -f messages && grep -q 'FAILED' messages; then \
	                 cat messages && cat test.log;                      \
	             fi"

newtestssilent: $(NEW_TESTS)

%.res: %.vim .gdbinit
	$(RUN_VIMTEST) -u NONE -S runtest.vim $*.vim<|MERGE_RESOLUTION|>--- conflicted
+++ resolved
@@ -201,11 +201,7 @@
 # New style of tests uses Vim script with assert calls.  These are easier
 # to write and a lot easier to read and debug.
 # Limitation: Only works with the +eval feature.
-<<<<<<< HEAD
-RUN_VIMTEST = VIMRUNTIME=$(SCRIPTSOURCE); export VIMRUNTIME; $(TOOL) $(NVIM_PRG) -u unix.vim -U NONE --noplugin
-=======
-RUN_VIMTEST = VIMRUNTIME=$(SCRIPTSOURCE); export VIMRUNTIME; $(VALGRIND) $(NVIM_PRG) -u unix.vim -U NONE --headless --noplugin
->>>>>>> 27356de2
+RUN_VIMTEST = VIMRUNTIME=$(SCRIPTSOURCE); export VIMRUNTIME; $(TOOL) $(NVIM_PRG) -u unix.vim -U NONE --headless --noplugin
 
 newtests: newtestssilent
 	@/bin/sh -c "if test -f messages && grep -q 'FAILED' messages; then \
