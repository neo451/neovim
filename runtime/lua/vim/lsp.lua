local api = vim.api
local validate = vim.validate

local lsp = vim._defer_require('vim.lsp', {
  _capability = ..., --- @module 'vim.lsp._capability'
  _changetracking = ..., --- @module 'vim.lsp._changetracking'
  _folding_range = ..., --- @module 'vim.lsp._folding_range'
  _snippet_grammar = ..., --- @module 'vim.lsp._snippet_grammar'
  _tagfunc = ..., --- @module 'vim.lsp._tagfunc'
  _watchfiles = ..., --- @module 'vim.lsp._watchfiles'
  buf = ..., --- @module 'vim.lsp.buf'
  client = ..., --- @module 'vim.lsp.client'
  codelens = ..., --- @module 'vim.lsp.codelens'
  completion = ..., --- @module 'vim.lsp.completion'
  diagnostic = ..., --- @module 'vim.lsp.diagnostic'
  document_color = ..., --- @module 'vim.lsp.document_color'
  handlers = ..., --- @module 'vim.lsp.handlers'
  inlay_hint = ..., --- @module 'vim.lsp.inlay_hint'
  inline_completion = ..., --- @module 'vim.lsp.inline_completion'
  linked_editing_range = ..., --- @module 'vim.lsp.linked_editing_range'
  log = ..., --- @module 'vim.lsp.log'
  on_type_formatting = ..., --- @module 'vim.lsp.on_type_formatting'
  protocol = ..., --- @module 'vim.lsp.protocol'
  rpc = ..., --- @module 'vim.lsp.rpc'
  semantic_tokens = ..., --- @module 'vim.lsp.semantic_tokens'
  util = ..., --- @module 'vim.lsp.util'
})

local log = lsp.log
local protocol = lsp.protocol
local util = lsp.util
local changetracking = lsp._changetracking

-- Export these directly from rpc.
---@nodoc
lsp.rpc_response_error = lsp.rpc.rpc_response_error

lsp._resolve_to_request = {
  ['codeAction/resolve'] = 'textDocument/codeAction',
  ['codeLens/resolve'] = 'textDocument/codeLens',
  ['documentLink/resolve'] = 'textDocument/documentLink',
  ['inlayHint/resolve'] = 'textDocument/inlayHint',
}

-- TODO improve handling of scratch buffers with LSP attached.

--- Called by the client when trying to call a method that's not
--- supported in any of the servers registered for the current buffer.
---@param method (vim.lsp.protocol.Method.ClientToServer) name of the method
function lsp._unsupported_method(method)
  local msg = string.format(
    'vim.lsp: method %q is not supported by any server activated for this buffer',
    method
  )
  log.warn(msg)
  return msg
end

---@param workspace_folders string|lsp.WorkspaceFolder[]?
---@return lsp.WorkspaceFolder[]?
function lsp._get_workspace_folders(workspace_folders)
  if type(workspace_folders) == 'table' then
    return workspace_folders
  elseif type(workspace_folders) == 'string' then
    return {
      {
        uri = vim.uri_from_fname(workspace_folders),
        name = workspace_folders,
      },
    }
  end
end

local wait_result_reason = { [-1] = 'timeout', [-2] = 'interrupted', [-3] = 'error' }

local format_line_ending = {
  ['unix'] = '\n',
  ['dos'] = '\r\n',
  ['mac'] = '\r',
}

---@param bufnr integer
---@return string
function lsp._buf_get_line_ending(bufnr)
  return format_line_ending[vim.bo[bufnr].fileformat] or '\n'
end

local client_errors_base = table.maxn(lsp.rpc.client_errors)
local client_errors_offset = 0

local function client_error(name)
  client_errors_offset = client_errors_offset + 1
  local index = client_errors_base + client_errors_offset
  return { [name] = index, [index] = name }
end

--- Error codes to be used with `on_error` from |vim.lsp.start_client|.
--- Can be used to look up the string from a the number or the number
--- from the string.
--- @nodoc
lsp.client_errors = vim.tbl_extend(
  'error',
  lsp.rpc.client_errors,
  client_error('BEFORE_INIT_CALLBACK_ERROR'),
  client_error('ON_INIT_CALLBACK_ERROR'),
  client_error('ON_ATTACH_ERROR'),
  client_error('ON_EXIT_CALLBACK_ERROR')
)

--- Returns full text of buffer {bufnr} as a string.
---
---@param bufnr integer Buffer handle, or 0 for current.
---@return string # Buffer text as string.
function lsp._buf_get_full_text(bufnr)
  local line_ending = lsp._buf_get_line_ending(bufnr)
  local text = table.concat(api.nvim_buf_get_lines(bufnr, 0, -1, true), line_ending)
  if vim.bo[bufnr].eol then
    text = text .. line_ending
  end
  return text
end

--- Memoizes a function. On first run, the function return value is saved and
--- immediately returned on subsequent runs. If the function returns a multival,
--- only the first returned value will be memoized and returned. The function will only be run once,
--- even if it has side effects.
---
---@generic T: function
---@param fn (T) Function to run
---@return T
local function once(fn)
  local value --- @type function
  local ran = false
  return function(...)
    if not ran then
      value = fn(...) --- @type function
      ran = true
    end
    return value
  end
end

--- @param client vim.lsp.Client
--- @param config vim.lsp.ClientConfig
--- @return boolean
local function reuse_client_default(client, config)
  if client.name ~= config.name or client:is_stopped() then
    return false
  end

  local config_folders = lsp._get_workspace_folders(config.workspace_folders or config.root_dir)

  if not config_folders or not next(config_folders) then
    -- Reuse if the client was configured with no workspace folders
    local client_config_folders =
      lsp._get_workspace_folders(client.config.workspace_folders or client.config.root_dir)
    return not client_config_folders or not next(client_config_folders)
  end

  for _, config_folder in ipairs(config_folders) do
    local found = false
    for _, client_folder in ipairs(client.workspace_folders or {}) do
      if config_folder.uri == client_folder.uri then
        found = true
        break
      end
    end
    if not found then
      return false
    end
  end

  return true
end

--- Creates and initializes a client with the given configuration.
--- @param config vim.lsp.ClientConfig Configuration for the server.
--- @return integer? client_id |vim.lsp.get_client_by_id()| Note: client may not be
---         fully initialized. Use `on_init` to do any actions once
---         the client has been initialized.
--- @return string? # Error message, if any
local function create_and_init_client(config)
  local ok, res = pcall(require('vim.lsp.client').create, config)
  if not ok then
    return nil, res --[[@as string]]
  end

  local client = assert(res)

  client:initialize()

  return client.id, nil
end

--- @class vim.lsp.Config : vim.lsp.ClientConfig
---
--- See `cmd` in [vim.lsp.ClientConfig].
--- See also `reuse_client` to dynamically decide (per-buffer) when `cmd` should be re-invoked.
--- @field cmd? string[]|fun(dispatchers: vim.lsp.rpc.Dispatchers, config: vim.lsp.ClientConfig): vim.lsp.rpc.PublicClient
---
--- Filetypes the client will attach to, or `nil` for ALL filetypes. To match files by name,
--- pattern, or contents, you can define a custom filetype using |vim.filetype.add()|:
--- ```lua
--- vim.filetype.add({
---   filename = {
---     ['my_filename'] = 'my_filetype1',
---   },
---   pattern = {
---     ['.*/etc/my_file_pattern/.*'] = 'my_filetype2',
---   },
--- })
--- vim.lsp.config('…', {
---   filetypes = { 'my_filetype1', 'my_filetype2' },
--- }
--- ```
--- @field filetypes? string[]
---
--- Predicate which decides if a client should be re-used. Used on all running clients. The default
--- implementation re-uses a client if name and root_dir matches.
--- @field reuse_client? fun(client: vim.lsp.Client, config: vim.lsp.ClientConfig): boolean #
---
--- [lsp-root_dir()]()
--- Decides the workspace root: the directory where the LSP server will base its workspaceFolders,
--- rootUri, and rootPath on initialization. The function form must call the `on_dir` callback to
--- provide the root dir, or LSP will not be activated for the buffer. Thus a `root_dir()` function
--- can dynamically decide per-buffer whether to activate (or skip) LSP.
--- See example at |vim.lsp.enable()|.
--- @field root_dir? string|fun(bufnr: integer, on_dir:fun(root_dir?:string))
---
--- [lsp-root_markers]()
--- Filename(s) (".git/", "package.json", …) used to decide the workspace root. Unused if `root_dir`
--- is defined. The list order decides priority. To indicate "equal priority", specify names in
--- a nested list `{ { 'a.txt', 'b.lua' }, ... }`.
--- - For each item, Nvim will search upwards (from the buffer file) for that marker, or list of
---   markers; search stops at the first directory containing that marker, and the directory is used
---   as the root dir (workspace folder).
--- - Example: Find the first ancestor directory containing file or directory "stylua.toml"; if not
---   found, find the first ancestor containing ".git":
---   ```
---   root_markers = { 'stylua.toml', '.git' }
---   ```
--- - Example: Find the first ancestor directory containing EITHER "stylua.toml" or ".luarc.json";
---   if not found, find the first ancestor containing ".git":
---   ```
---   root_markers = { { 'stylua.toml', '.luarc.json' }, '.git' }
---   ```
---
--- @field root_markers? (string|string[])[]

--- Sets the default configuration for an LSP client (or _all_ clients if the special name "*" is
--- used).
---
--- Can also be accessed by table-indexing (`vim.lsp.config[…]`) to get the resolved config, or
--- redefine the config (instead of "merging" with the config chain).
---
--- Examples:
---
--- - Add root markers for ALL clients:
---   ```lua
---   vim.lsp.config('*', {
---       root_markers = { '.git', '.hg' },
---     })
---   ```
--- - Add capabilities to ALL clients:
---   ```lua
---   vim.lsp.config('*', {
---     capabilities = {
---       textDocument = {
---         semanticTokens = {
---           multilineTokenSupport = true,
---         }
---       }
---     }
---   })
---   ```
--- - Add root markers and capabilities for "clangd":
---   ```lua
---   vim.lsp.config('clangd', {
---     root_markers = { '.clang-format', 'compile_commands.json' },
---     capabilities = {
---       textDocument = {
---         completion = {
---           completionItem = {
---             snippetSupport = true,
---           }
---         }
---       }
---     }
---   })
---   ```
--- - (Re-)define the "clangd" configuration (overrides the resolved chain):
---   ```lua
---   vim.lsp.config.clangd = {
---     cmd = {
---       'clangd',
---       '--clang-tidy',
---       '--background-index',
---       '--offset-encoding=utf-8',
---     },
---     root_markers = { '.clangd', 'compile_commands.json' },
---     filetypes = { 'c', 'cpp' },
---   }
---   ```
--- - Get the resolved configuration for "lua_ls":
---   ```lua
---   local cfg = vim.lsp.config.lua_ls
---   ```
---
---@since 13
---
--- @param name string
--- @param cfg vim.lsp.Config
--- @diagnostic disable-next-line:assign-type-mismatch
function lsp.config(name, cfg)
  local _, _ = name, cfg -- ignore unused
  -- dummy proto for docs
end

lsp._enabled_configs = {} --- @type table<string,{resolved_config:vim.lsp.Config?}>

--- If a config in vim.lsp.config() is accessed then the resolved config becomes invalid.
--- @param name string
local function invalidate_enabled_config(name)
  if name == '*' then
    for _, v in pairs(lsp._enabled_configs) do
      v.resolved_config = nil
    end
  elseif lsp._enabled_configs[name] then
    lsp._enabled_configs[name].resolved_config = nil
  end
end

--- @param name any
local function validate_config_name(name)
  validate('name', name, function(value)
    if type(value) ~= 'string' then
      return false
    end
    if value ~= '*' and value:match('%*') then
      return false, 'LSP config name cannot contain wildcard ("*")'
    end
    return true
  end, 'non-wildcard string')
end

--- @nodoc
--- @class vim.lsp.config
--- @field [string] vim.lsp.Config
--- @field package _configs table<string,vim.lsp.Config>
lsp.config = setmetatable({ _configs = {} }, {
  --- @param self vim.lsp.config
  --- @param name string
  --- @return vim.lsp.Config
  __index = function(self, name)
    validate_config_name(name)

    local rconfig = lsp._enabled_configs[name] or {}

    if not rconfig.resolved_config then
      if name == '*' then
        rconfig.resolved_config = lsp.config._configs['*'] or {}
        return rconfig.resolved_config
      end

      -- Resolve configs from lsp/*.lua
      -- Calls to vim.lsp.config in lsp/* have a lower precedence than calls from other sites.
      local rtp_config --- @type vim.lsp.Config?
      for _, v in ipairs(api.nvim_get_runtime_file(('lsp/%s.lua'):format(name), true)) do
        local config = assert(loadfile(v))() ---@type any?
        if type(config) == 'table' then
          --- @type vim.lsp.Config?
          rtp_config = vim.tbl_deep_extend('force', rtp_config or {}, config)
        else
          log.warn(('%s does not return a table, ignoring'):format(v))
        end
      end

      if not rtp_config and not self._configs[name] then
        return
      end

      rconfig.resolved_config = vim.tbl_deep_extend(
        'force',
        lsp.config._configs['*'] or {},
        rtp_config or {},
        self._configs[name] or {}
      )
      rconfig.resolved_config.name = name
    end

    return rconfig.resolved_config
  end,

  --- @param self vim.lsp.config
  --- @param name string
  --- @param cfg vim.lsp.Config
  __newindex = function(self, name, cfg)
    validate_config_name(name)
    local msg = ('table (hint: to resolve a config, use vim.lsp.config["%s"])'):format(name)
    validate('cfg', cfg, 'table', msg)
    invalidate_enabled_config(name)
    self._configs[name] = cfg
  end,

  --- @param self vim.lsp.config
  --- @param name string
  --- @param cfg vim.lsp.Config
  __call = function(self, name, cfg)
    validate_config_name(name)
    local msg = ('table (hint: to resolve a config, use vim.lsp.config["%s"])'):format(name)
    validate('cfg', cfg, 'table', msg)
    invalidate_enabled_config(name)
    self[name] = vim.tbl_deep_extend('force', self._configs[name] or {}, cfg)
  end,
})

local lsp_enable_autocmd_id --- @type integer?

local function validate_cmd(v)
  if type(v) == 'table' then
    if vim.fn.executable(v[1]) == 0 then
      return false, v[1] .. ' is not executable'
    end
    return true
  end
  return type(v) == 'function'
end

--- @param config vim.lsp.Config
local function validate_config(config)
  validate('cmd', config.cmd, validate_cmd, 'expected function or table with executable command')
  validate('reuse_client', config.reuse_client, 'function', true)
  validate('filetypes', config.filetypes, 'table', true)
end

--- Returns true if:
--- 1. the config is managed by vim.lsp,
--- 2. it applies to the given buffer, and
--- 3. its config is valid (in particular: its `cmd` isn't broken).
---
--- @param bufnr integer
--- @param config vim.lsp.Config
--- @param logging boolean
local function can_start(bufnr, config, logging)
  assert(config)
  if
    type(config.filetypes) == 'table'
    and not vim.tbl_contains(config.filetypes, vim.bo[bufnr].filetype)
  then
    return false
  end

  local config_ok, err = pcall(validate_config, config)
  if not config_ok then
    if logging then
      log.error(('invalid "%s" config: %s'):format(config.name, err))
    end
    return false
  end

  return true
end

--- @param bufnr integer
--- @param config vim.lsp.Config
local function start_config(bufnr, config)
  return vim.lsp.start(config, {
    bufnr = bufnr,
    reuse_client = config.reuse_client,
    _root_markers = config.root_markers,
  })
end

--- @param bufnr integer
local function lsp_enable_callback(bufnr)
  -- Only ever attach to buffers that represent an actual file.
  if vim.bo[bufnr].buftype ~= '' then
    return
  end

  -- Stop any clients that no longer apply to this buffer.
  local clients = lsp.get_clients({ bufnr = bufnr, _uninitialized = true })
  for _, client in ipairs(clients) do
    -- Don't index into lsp.config[…] unless is_enabled() is true.
    if
      lsp.is_enabled(client.name)
      -- Check that the client is managed by vim.lsp.config before deciding to detach it!
      and lsp.config[client.name]
      and not can_start(bufnr, lsp.config[client.name], false)
    then
      lsp.buf_detach_client(bufnr, client.id)
    end
  end

  -- Start any clients that apply to this buffer.
  for name in vim.spairs(lsp._enabled_configs) do
    local config = lsp.config[name]
    if config and can_start(bufnr, config, true) then
      -- Deepcopy config so changes done in the client
      -- do not propagate back to the enabled configs.
      config = vim.deepcopy(config)

      if type(config.root_dir) == 'function' then
        ---@param root_dir string
        config.root_dir(bufnr, function(root_dir)
          config.root_dir = root_dir
          vim.schedule(function()
            start_config(bufnr, config)
          end)
        end)
      else
        start_config(bufnr, config)
      end
    end
  end
end

--- Auto-starts LSP when a buffer is opened, based on the |lsp-config| `filetypes`, `root_markers`,
--- and `root_dir` fields.
---
--- Examples:
---
--- ```lua
--- vim.lsp.enable('clangd')
--- vim.lsp.enable({'lua_ls', 'pyright'})
--- ```
---
--- Example: [lsp-restart]() Passing `false` stops and detaches the client(s). Thus you can
--- "restart" LSP by disabling and re-enabling a given config:
---
--- ```lua
--- vim.lsp.enable('clangd', false)
--- vim.lsp.enable('clangd', true)
--- ```
---
--- Example: To _dynamically_ decide whether LSP is activated, define a |lsp-root_dir()| function
--- which calls `on_dir()` only when you want that config to activate:
---
--- ```lua
--- vim.lsp.config('lua_ls', {
---   root_dir = function(bufnr, on_dir)
---     if not vim.fn.bufname(bufnr):match('%.txt$') then
---       on_dir(vim.fn.getcwd())
---     end
---   end
--- })
--- ```
---
---@since 13
---
--- @param name string|string[] Name(s) of client(s) to enable.
--- @param enable? boolean `true|nil` to enable, `false` to disable (actively stops and detaches
--- clients as needed)
function lsp.enable(name, enable)
  validate('name', name, { 'string', 'table' })

  local names = vim._ensure_list(name) --[[@as string[] ]]
  for _, nm in ipairs(names) do
    if nm == '*' then
      error('Invalid name')
    end
    lsp._enabled_configs[nm] = enable ~= false and {} or nil
  end

  if not next(lsp._enabled_configs) then
    -- If there are no remaining LSPs enabled, remove the enable autocmd.
    if lsp_enable_autocmd_id then
      api.nvim_del_autocmd(lsp_enable_autocmd_id)
      lsp_enable_autocmd_id = nil
    end
  else
    -- Only ever create autocmd once to reuse computation of config merging.
    lsp_enable_autocmd_id = lsp_enable_autocmd_id
      or api.nvim_create_autocmd('FileType', {
        group = api.nvim_create_augroup('nvim.lsp.enable', {}),
        callback = function(args)
          lsp_enable_callback(args.buf)
        end,
      })
  end

  -- Ensure any pre-existing buffers start/stop their LSP clients.
  if enable ~= false then
    if vim.v.vim_did_enter == 1 then
      vim.cmd.doautoall('nvim.lsp.enable FileType')
    end
  else
    for _, nm in ipairs(names) do
      for _, client in ipairs(lsp.get_clients({ name = nm })) do
        client:stop()
      end
    end
  end
end

--- Checks if the given LSP config is enabled (globally, not per-buffer).
---
--- Unlike `vim.lsp.config['…']`, this does not have the side-effect of resolving the config.
---
--- @param name string Config name
--- @return boolean
function lsp.is_enabled(name)
  return lsp._enabled_configs[name] ~= nil
end

--- @class vim.lsp.start.Opts
--- @inlinedoc
---
--- Predicate used to decide if a client should be re-used. Used on all
--- running clients. The default implementation re-uses a client if it has the
--- same name and if the given workspace folders (or root_dir) are all included
--- in the client's workspace folders.
--- @field reuse_client? fun(client: vim.lsp.Client, config: vim.lsp.ClientConfig): boolean
---
--- Buffer handle to attach to if starting or re-using a client (0 for current).
--- @field bufnr? integer
---
--- Whether to attach the client to a buffer (default true).
--- If set to `false`, `reuse_client` and `bufnr` will be ignored.
--- @field attach? boolean
---
--- Suppress error reporting if the LSP server fails to start (default false).
--- @field silent? boolean
---
--- @field package _root_markers? (string|string[])[]

--- Create a new LSP client and start a language server or reuses an already
--- running client if one is found matching `name` and `root_dir`.
--- Attaches the current buffer to the client.
---
--- Example:
---
--- ```lua
--- vim.lsp.start({
---    name = 'my-server-name',
---    cmd = {'name-of-language-server-executable'},
---    root_dir = vim.fs.root(0, {'pyproject.toml', 'setup.py'}),
--- })
--- ```
---
--- See |vim.lsp.ClientConfig| for all available options. The most important are:
---
--- - `name` arbitrary name for the LSP client. Should be unique per language server.
--- - `cmd` command string[] or function.
--- - `root_dir` path to the project root. By default this is used to decide if an existing client
---   should be re-used. The example above uses |vim.fs.root()| to detect the root by traversing
---   the file system upwards starting from the current directory until either a `pyproject.toml`
---   or `setup.py` file is found.
--- - `workspace_folders` list of `{ uri:string, name: string }` tables specifying the project root
---   folders used by the language server. If `nil` the property is derived from `root_dir` for
---   convenience.
---
--- Language servers use this information to discover metadata like the
--- dependencies of your project and they tend to index the contents within the
--- project folder.
---
---
--- To ensure a language server is only started for languages it can handle,
--- make sure to call |vim.lsp.start()| within a |FileType| autocmd.
--- Either use |:au|, |nvim_create_autocmd()| or put the call in a
--- `ftplugin/<filetype_name>.lua` (See |ftplugin-name|)
---
--- @since 10
---
--- @param config vim.lsp.ClientConfig Configuration for the server.
--- @param opts vim.lsp.start.Opts? Optional keyword arguments.
--- @return integer? client_id
function lsp.start(config, opts)
  opts = opts or {}
  local reuse_client = opts.reuse_client or reuse_client_default
  local bufnr = vim._resolve_bufnr(opts.bufnr)

  if not config.root_dir and opts._root_markers then
    validate('root_markers', opts._root_markers, 'table')
    config = vim.deepcopy(config)

    config.root_dir = vim.fs.root(bufnr, opts._root_markers)
  end

  if
    not config.root_dir
    and (not config.workspace_folders or #config.workspace_folders == 0)
    and config.workspace_required
  then
    log.info(
      ('skipping config "%s": workspace_required=true, no workspace found'):format(config.name)
    )
    return
  end

  for _, client in pairs(lsp.client._all) do
    if reuse_client(client, config) then
      if opts.attach == false then
        return client.id
      end

      if lsp.buf_attach_client(bufnr, client.id) then
        return client.id
      end
      return
    end
  end

  local client_id, err = create_and_init_client(config)
  if err then
    if not opts.silent then
      vim.notify(err, vim.log.levels.WARN)
    end
    return
  end

  if opts.attach == false then
    return client_id
  end

  if client_id and lsp.buf_attach_client(bufnr, client_id) then
    return client_id
  end
end

--- Consumes the latest progress messages from all clients and formats them as a string.
--- Empty if there are no clients or if no new messages
---
---@return string
function lsp.status()
  local percentage = nil
  local messages = {} --- @type string[]
  for _, client in ipairs(vim.lsp.get_clients()) do
    --- @diagnostic disable-next-line:no-unknown
    for progress in client.progress do
      --- @cast progress {token: lsp.ProgressToken, value: lsp.LSPAny}
      local value = progress.value
      if type(value) == 'table' and value.kind then
        local message = value.message and (value.title .. ': ' .. value.message) or value.title
        messages[#messages + 1] = message
        if value.percentage then
          percentage = math.max(percentage or 0, value.percentage)
        end
      end
      -- else: Doesn't look like work done progress and can be in any format
      -- Just ignore it as there is no sensible way to display it
    end
  end
  local message = table.concat(messages, ', ')
  if percentage then
    return string.format('%3d%%: %s', percentage, message)
  end
  return message
end

-- Determines whether the given option can be set by `set_defaults`.
---@param bufnr integer
---@param option string
---@return boolean
local function is_empty_or_default(bufnr, option)
  if vim.bo[bufnr][option] == '' then
    return true
  end

  local info = api.nvim_get_option_info2(option, { buf = bufnr })
  ---@param e vim.fn.getscriptinfo.ret
  local scriptinfo = vim.tbl_filter(function(e)
    return e.sid == info.last_set_sid
  end, vim.fn.getscriptinfo())

  if #scriptinfo ~= 1 then
    return false
  end

  return vim.startswith(scriptinfo[1].name, vim.fn.expand('$VIMRUNTIME'))
end

---@param client vim.lsp.Client
---@param bufnr integer
function lsp._set_defaults(client, bufnr)
  if
    client:supports_method('textDocument/definition') and is_empty_or_default(bufnr, 'tagfunc')
  then
    vim.bo[bufnr].tagfunc = 'v:lua.vim.lsp.tagfunc'
  end
  if
    client:supports_method('textDocument/completion') and is_empty_or_default(bufnr, 'omnifunc')
  then
    vim.bo[bufnr].omnifunc = 'v:lua.vim.lsp.omnifunc'
  end
  if
<<<<<<< HEAD
    client:supports_method(ms.textDocument_documentLink)
    and is_empty_or_default(bufnr, 'includeexpr')
  then
    vim.bo[bufnr].includeexpr = 'v:lua.vim.lsp.includeexpr()'
  end
  if
    client:supports_method(ms.textDocument_rangeFormatting)
=======
    client:supports_method('textDocument/rangeFormatting')
>>>>>>> 3fb53abe
    and is_empty_or_default(bufnr, 'formatprg')
    and is_empty_or_default(bufnr, 'formatexpr')
  then
    vim.bo[bufnr].formatexpr = 'v:lua.vim.lsp.formatexpr()'
  end
  vim._with({ buf = bufnr }, function()
    if
      client:supports_method('textDocument/hover')
      and is_empty_or_default(bufnr, 'keywordprg')
      and vim.fn.maparg('K', 'n', false, false) == ''
    then
      vim.keymap.set('n', 'K', function()
        vim.lsp.buf.hover()
      end, { buffer = bufnr, desc = 'vim.lsp.buf.hover()' })
    end
  end)
  if client:supports_method('textDocument/diagnostic') then
    lsp.diagnostic._enable(bufnr)
  end
end

--- @deprecated
--- Starts and initializes a client with the given configuration.
--- @param config vim.lsp.ClientConfig Configuration for the server.
--- @return integer? client_id |vim.lsp.get_client_by_id()| Note: client may not be
---         fully initialized. Use `on_init` to do any actions once
---         the client has been initialized.
--- @return string? # Error message, if any
function lsp.start_client(config)
  vim.deprecate('vim.lsp.start_client()', 'vim.lsp.start()', '0.13')
  return create_and_init_client(config)
end

---Buffer lifecycle handler for textDocument/didSave
--- @param bufnr integer
local function text_document_did_save_handler(bufnr)
  bufnr = vim._resolve_bufnr(bufnr)
  local uri = vim.uri_from_bufnr(bufnr)
  local text = once(lsp._buf_get_full_text)
  for _, client in ipairs(lsp.get_clients({ bufnr = bufnr })) do
    local name = api.nvim_buf_get_name(bufnr)
    local old_name = changetracking._get_and_set_name(client, bufnr, name)
    if old_name and name ~= old_name then
      client:notify('textDocument/didClose', {
        textDocument = {
          uri = vim.uri_from_fname(old_name),
        },
      })
      client:notify('textDocument/didOpen', {
        textDocument = {
          version = 0,
          uri = uri,
          languageId = client.get_language_id(bufnr, vim.bo[bufnr].filetype),
          text = lsp._buf_get_full_text(bufnr),
        },
      })
      util.buf_versions[bufnr] = 0
    end
    local save_capability = vim.tbl_get(client.server_capabilities, 'textDocumentSync', 'save')
    if save_capability then
      local included_text --- @type string?
      if type(save_capability) == 'table' and save_capability.includeText then
        included_text = text(bufnr)
      end
      client:notify('textDocument/didSave', {
        textDocument = {
          uri = uri,
        },
        text = included_text,
      })
    end
  end
end

--- @type table<integer,true>
local attached_buffers = {}

--- @param bufnr integer
local function buf_attach(bufnr)
  if attached_buffers[bufnr] then
    return
  end
  attached_buffers[bufnr] = true

  local uri = vim.uri_from_bufnr(bufnr)
  local augroup = ('nvim.lsp.b_%d_save'):format(bufnr)
  local group = api.nvim_create_augroup(augroup, { clear = true })
  api.nvim_create_autocmd('BufWritePre', {
    group = group,
    buffer = bufnr,
    desc = 'vim.lsp: textDocument/willSave',
    callback = function(ctx)
      for _, client in ipairs(lsp.get_clients({ bufnr = ctx.buf })) do
        local params = {
          textDocument = {
            uri = uri,
          },
          reason = protocol.TextDocumentSaveReason.Manual, ---@type integer
        }
        if client:supports_method('textDocument/willSave') then
          client:notify('textDocument/willSave', params)
        end
        if client:supports_method('textDocument/willSaveWaitUntil') then
          local result, err =
            client:request_sync('textDocument/willSaveWaitUntil', params, 1000, ctx.buf)
          if result and result.result then
            util.apply_text_edits(result.result, ctx.buf, client.offset_encoding)
          elseif err then
            log.error(vim.inspect(err))
          end
        end
      end
    end,
  })
  api.nvim_create_autocmd('BufWritePost', {
    group = group,
    buffer = bufnr,
    desc = 'vim.lsp: textDocument/didSave handler',
    callback = function(ctx)
      text_document_did_save_handler(ctx.buf)
    end,
  })
  -- First time, so attach and set up stuff.
  api.nvim_buf_attach(bufnr, false, {
    on_lines = function(_, _, changedtick, firstline, lastline, new_lastline)
      if #lsp.get_clients({ bufnr = bufnr }) == 0 then
        -- detach if there are no clients
        return #lsp.get_clients({ bufnr = bufnr, _uninitialized = true }) == 0
      end
      util.buf_versions[bufnr] = changedtick
      changetracking.send_changes(bufnr, firstline, lastline, new_lastline)
    end,

    on_reload = function()
      local clients = lsp.get_clients({ bufnr = bufnr })
      local params = { textDocument = { uri = uri } }
      for _, client in ipairs(clients) do
        changetracking.reset_buf(client, bufnr)
        if client:supports_method('textDocument/didClose') then
          client:notify('textDocument/didClose', params)
        end
      end
      for _, client in ipairs(clients) do
        client:_text_document_did_open_handler(bufnr)
      end
    end,

    on_detach = function()
      local clients = lsp.get_clients({ bufnr = bufnr, _uninitialized = true })
      for _, client in ipairs(clients) do
        client:_on_detach(bufnr)
      end
      attached_buffers[bufnr] = nil
      util.buf_versions[bufnr] = nil
    end,

    -- TODO if we know all of the potential clients ahead of time, then we
    -- could conditionally set this.
    --      utf_sizes = size_index > 1;
    utf_sizes = true,
  })
end

--- Implements the `textDocument/did…` notifications required to track a buffer
--- for any language server.
---
--- Without calling this, the server won't be notified of changes to a buffer.
---
---@param bufnr (integer) Buffer handle, or 0 for current
---@param client_id (integer) Client id
---@return boolean success `true` if client was attached successfully; `false` otherwise
function lsp.buf_attach_client(bufnr, client_id)
  validate('bufnr', bufnr, 'number', true)
  validate('client_id', client_id, 'number')
  bufnr = vim._resolve_bufnr(bufnr)
  if not api.nvim_buf_is_loaded(bufnr) then
    log.warn(string.format('buf_attach_client called on unloaded buffer (id: %d): ', bufnr))
    return false
  end

  local client = lsp.get_client_by_id(client_id)
  if not client then
    return false
  end

  buf_attach(bufnr)

  if client.attached_buffers[bufnr] then
    return true
  end

  client.attached_buffers[bufnr] = true

  -- This is our first time attaching this client to this buffer.
  -- Send didOpen for the client if it is initialized. If it isn't initialized
  -- then it will send didOpen on initialize.
  if client.initialized then
    client:on_attach(bufnr)
  end
  return true
end

--- Detaches client from the specified buffer.
--- Note: While the server is notified that the text document (buffer)
--- was closed, it is still able to send notifications should it ignore this notification.
---
---@param bufnr integer Buffer handle, or 0 for current
---@param client_id integer Client id
function lsp.buf_detach_client(bufnr, client_id)
  validate('bufnr', bufnr, 'number', true)
  validate('client_id', client_id, 'number')
  bufnr = vim._resolve_bufnr(bufnr)

  local client = lsp.get_client_by_id(client_id)
  if not client or not client.attached_buffers[bufnr] then
    vim.notify(
      string.format(
        'Buffer (id: %d) is not attached to client (id: %d). Cannot detach.',
        bufnr,
        client_id
      )
    )
    return
  else
    client:_on_detach(bufnr)
  end
end

--- Checks if a buffer is attached for a particular client.
---
---@param bufnr integer Buffer handle, or 0 for current
---@param client_id integer the client id
function lsp.buf_is_attached(bufnr, client_id)
  return lsp.get_clients({ bufnr = bufnr, id = client_id, _uninitialized = true })[1] ~= nil
end

--- Gets a client by id, or nil if the id is invalid or the client was stopped.
--- The returned client may not yet be fully initialized.
---
---@param client_id integer client id
---
---@return vim.lsp.Client? client rpc object
function lsp.get_client_by_id(client_id)
  return lsp.client._all[client_id]
end

--- Returns list of buffers attached to client_id.
---
---@param client_id integer client id
---@return integer[] buffers list of buffer ids
function lsp.get_buffers_by_client_id(client_id)
  local client = lsp.get_client_by_id(client_id)
  return client and vim.tbl_keys(client.attached_buffers) or {}
end

--- Stops a client(s).
---
--- You can also use the `stop()` function on a |vim.lsp.Client| object.
--- To stop all clients:
---
--- ```lua
--- vim.lsp.stop_client(vim.lsp.get_clients())
--- ```
---
--- By default asks the server to shutdown, unless stop was requested
--- already for this client, then force-shutdown is attempted.
---
---@param client_id integer|integer[]|vim.lsp.Client[] id, list of id's, or list of |vim.lsp.Client| objects
---@param force? boolean shutdown forcefully
function lsp.stop_client(client_id, force)
  --- @type integer[]|vim.lsp.Client[]
  local ids = type(client_id) == 'table' and client_id or { client_id }
  for _, id in ipairs(ids) do
    if type(id) == 'table' then
      if id.stop then
        id:stop(force)
      end
    else
      --- @cast id -vim.lsp.Client
      local client = lsp.get_client_by_id(id)
      if client then
        client:stop(force)
      end
    end
  end
end

--- Key-value pairs used to filter the returned clients.
--- @class vim.lsp.get_clients.Filter
--- @inlinedoc
---
--- Only return clients with the given id
--- @field id? integer
---
--- Only return clients attached to this buffer
--- @field bufnr? integer
---
--- Only return clients with the given name
--- @field name? string
---
--- Only return clients supporting the given method
--- @field method? vim.lsp.protocol.Method.ClientToServer
---
--- Also return uninitialized clients.
--- @field package _uninitialized? boolean

--- Get active clients.
---
---@since 12
---
---@param filter? vim.lsp.get_clients.Filter
---@return vim.lsp.Client[]: List of |vim.lsp.Client| objects
function lsp.get_clients(filter)
  validate('filter', filter, 'table', true)

  filter = filter or {}

  local clients = {} --- @type vim.lsp.Client[]

  local bufnr = filter.bufnr and vim._resolve_bufnr(filter.bufnr)

  for _, client in pairs(lsp.client._all) do
    if
      client
      and (filter.id == nil or client.id == filter.id)
      and (filter.bufnr == nil or client.attached_buffers[bufnr])
      and (filter.name == nil or client.name == filter.name)
      and (filter.method == nil or client:supports_method(filter.method, filter.bufnr))
      and (filter._uninitialized or client.initialized)
    then
      clients[#clients + 1] = client
    end
  end
  return clients
end

---@deprecated
function lsp.get_active_clients(filter)
  vim.deprecate('vim.lsp.get_active_clients()', 'vim.lsp.get_clients()', '0.12')
  return lsp.get_clients(filter)
end

api.nvim_create_autocmd('VimLeavePre', {
  desc = 'vim.lsp: exit handler',
  callback = function()
    local active_clients = lsp.get_clients()
    log.info('exit_handler', active_clients)
    for _, client in pairs(lsp.client._all) do
      client:stop()
    end

    local timeouts = {} --- @type table<integer,integer>
    local max_timeout = 0
    local send_kill = false

    for client_id, client in pairs(active_clients) do
      local timeout = client.flags.exit_timeout
      if timeout then
        send_kill = true
        timeouts[client_id] = timeout
        max_timeout = math.max(timeout, max_timeout)
      end
    end

    local poll_time = 50

    local function check_clients_closed()
      for client_id, timeout in pairs(timeouts) do
        timeouts[client_id] = timeout - poll_time
      end

      for client_id, _ in pairs(active_clients) do
        if timeouts[client_id] ~= nil and timeouts[client_id] > 0 then
          return false
        end
      end
      return true
    end

    if send_kill then
      if not vim.wait(max_timeout, check_clients_closed, poll_time) then
        for client_id, client in pairs(active_clients) do
          if timeouts[client_id] ~= nil then
            client:stop(true)
          end
        end
      end
    end
  end,
})

---@nodoc
--- Sends an async request for all active clients attached to the
--- buffer.
---
---@param bufnr (integer) Buffer handle, or 0 for current.
---@param method (vim.lsp.protocol.Method.ClientToServer.Request) LSP method name
---@param params? table|(fun(client: vim.lsp.Client, bufnr: integer): table?) Parameters to send to the server
---@param handler? lsp.Handler See |lsp-handler|
---       If nil, follows resolution strategy defined in |lsp-handler-configuration|
---@param on_unsupported? fun()
---       The function to call when the buffer has no clients that support the given method.
---       Defaults to an `ERROR` level notification.
---@return table<integer, integer> client_request_ids Map of client-id:request-id pairs
---for all successful requests.
---@return function _cancel_all_requests Function which can be used to
---cancel all the requests. You could instead
---iterate all clients and call their `cancel_request()` methods.
function lsp.buf_request(bufnr, method, params, handler, on_unsupported)
  validate('bufnr', bufnr, 'number', true)
  validate('method', method, 'string')
  validate('handler', handler, 'function', true)
  validate('on_unsupported', on_unsupported, 'function', true)

  bufnr = vim._resolve_bufnr(bufnr)
  local method_supported = false
  local clients = lsp.get_clients({ bufnr = bufnr })
  local client_request_ids = {} --- @type table<integer,integer>
  for _, client in ipairs(clients) do
    if client:supports_method(method, bufnr) then
      method_supported = true

      local cparams = type(params) == 'function' and params(client, bufnr) or params --[[@as table?]]
      local request_success, request_id = client:request(method, cparams, handler, bufnr)
      -- This could only fail if the client shut down in the time since we looked
      -- it up and we did the request, which should be rare.
      if request_success then
        client_request_ids[client.id] = request_id
      end
    end
  end

  -- if has client but no clients support the given method, notify the user
  if next(clients) and not method_supported then
    if on_unsupported == nil then
      vim.notify(lsp._unsupported_method(method), vim.log.levels.ERROR)
    else
      on_unsupported()
    end
    vim.cmd.redraw()
    return {}, function() end
  end

  local function _cancel_all_requests()
    for client_id, request_id in pairs(client_request_ids) do
      local client = lsp.get_client_by_id(client_id)
      if client and client.requests[request_id] then
        client:cancel_request(request_id)
      end
    end
  end

  return client_request_ids, _cancel_all_requests
end

--- Sends an async request for all active clients attached to the buffer and executes the `handler`
--- callback with the combined result.
---
---@since 7
---
---@param bufnr (integer) Buffer handle, or 0 for current.
---@param method (vim.lsp.protocol.Method.ClientToServer.Request) LSP method name
---@param params? table|(fun(client: vim.lsp.Client, bufnr: integer): table?) Parameters to send to the server.
---               Can also be passed as a function that returns the params table for cases where
---               parameters are specific to the client.
---@param handler lsp.MultiHandler (function)
--- Handler called after all requests are completed. Server results are passed as
--- a `client_id:result` map.
---@return function cancel Function that cancels all requests.
function lsp.buf_request_all(bufnr, method, params, handler)
  local results = {} --- @type table<integer,{err: lsp.ResponseError?, result: any, context: lsp.HandlerContext}>
  local remaining --- @type integer?

  local _, cancel = lsp.buf_request(bufnr, method, params, function(err, result, ctx, config)
    if not remaining then
      -- Calculate as late as possible in case a client is removed during the request
      remaining = #lsp.get_clients({ bufnr = bufnr, method = method })
    end

    -- The error key is deprecated and will be removed in 0.13
    results[ctx.client_id] = { err = err, error = err, result = result, context = ctx }
    remaining = remaining - 1

    if remaining == 0 then
      handler(results, ctx, config)
    end
  end)

  return cancel
end

--- Sends a request to all server and waits for the response of all of them.
---
--- Calls |vim.lsp.buf_request_all()| but blocks Nvim while awaiting the result.
--- Parameters are the same as |vim.lsp.buf_request_all()| but the result is
--- different. Waits a maximum of {timeout_ms}.
---
---@since 7
---
---@param bufnr integer Buffer handle, or 0 for current.
---@param method vim.lsp.protocol.Method.ClientToServer.Request LSP method name
---@param params? table|(fun(client: vim.lsp.Client, bufnr: integer): table?) Parameters to send to the server.
---               Can also be passed as a function that returns the params table for cases where
---               parameters are specific to the client.
---@param timeout_ms integer? Maximum time in milliseconds to wait for a result.
---                           (default: `1000`)
---@return table<integer, {error: lsp.ResponseError?, result: any}>? result Map of client_id:request_result.
---@return string? err On timeout, cancel, or error, `err` is a string describing the failure reason, and `result` is nil.
function lsp.buf_request_sync(bufnr, method, params, timeout_ms)
  local request_results ---@type table

  local cancel = lsp.buf_request_all(bufnr, method, params, function(it)
    request_results = it
  end)

  local wait_result, reason = vim.wait(timeout_ms or 1000, function()
    return request_results ~= nil
  end, 10)

  if not wait_result then
    cancel()
    return nil, wait_result_reason[reason]
  end

  return request_results
end

--- Send a notification to a server
---
---@since 7
---
---@param bufnr integer? The number of the buffer
---@param method vim.lsp.protocol.Method.ClientToServer.Notification Name of the request method
---@param params any Arguments to send to the server
---
---@return boolean success true if any client returns true; false otherwise
function lsp.buf_notify(bufnr, method, params)
  validate('bufnr', bufnr, 'number', true)
  validate('method', method, 'string')
  local resp = false
  for _, client in ipairs(lsp.get_clients({ bufnr = bufnr })) do
    if client.rpc.notify(method, params) then
      resp = true
    end
  end
  return resp
end

--- Implements 'omnifunc' compatible LSP completion.
---
---@see |complete-functions|
---@see |complete-items|
---@see |CompleteDone|
---
---@param findstart integer 0 or 1, decides behavior
---@param base integer findstart=0, text to match against
---
---@return integer|table Decided by {findstart}:
--- - findstart=0: column where the completion starts, or -2 or -3
--- - findstart=1: list of matches (actually just calls |complete()|)
function lsp.omnifunc(findstart, base)
  return vim.lsp.completion._omnifunc(findstart, base)
end

--- @class vim.lsp.formatexpr.Opts
--- @inlinedoc
---
--- The timeout period for the formatting request.
--- (default: 500ms).
--- @field timeout_ms integer

--- Provides an interface between the built-in client and a `formatexpr` function.
---
--- Currently only supports a single client. This can be set via
--- `setlocal formatexpr=v:lua.vim.lsp.formatexpr()` or (more typically) in `on_attach`
--- via `vim.bo[bufnr].formatexpr = 'v:lua.vim.lsp.formatexpr(#{timeout_ms:250})'`.
---
---@param opts? vim.lsp.formatexpr.Opts
function lsp.formatexpr(opts)
  opts = opts or {}
  local timeout_ms = opts.timeout_ms or 500

  if vim.list_contains({ 'i', 'R', 'ic', 'ix' }, vim.fn.mode()) then
    -- `formatexpr` is also called when exceeding `textwidth` in insert mode
    -- fall back to internal formatting
    return 1
  end

  local start_lnum = vim.v.lnum
  local end_lnum = start_lnum + vim.v.count - 1

  if start_lnum <= 0 or end_lnum <= 0 then
    return 0
  end
  local bufnr = api.nvim_get_current_buf()
  for _, client in pairs(lsp.get_clients({ bufnr = bufnr })) do
    if client:supports_method('textDocument/rangeFormatting') then
      local params = util.make_formatting_params()
      local end_line = vim.fn.getline(end_lnum) --[[@as string]]
      local end_col = vim.str_utfindex(end_line, client.offset_encoding)
      --- @cast params +lsp.DocumentRangeFormattingParams
      params.range = {
        start = {
          line = start_lnum - 1,
          character = 0,
        },
        ['end'] = {
          line = end_lnum - 1,
          character = end_col,
        },
      }
      local response =
        client:request_sync('textDocument/rangeFormatting', params, timeout_ms, bufnr)
      if response and response.result then
        util.apply_text_edits(response.result, bufnr, client.offset_encoding)
        return 0
      end
    end
  end

  -- do not run builtin formatter.
  return 0
end

--- Provides an interface between the built-in client and 'tagfunc'.
---
--- When used with normal mode commands (e.g. |CTRL-]|) this will invoke
--- the "textDocument/definition" LSP method to find the tag under the cursor.
--- Otherwise, uses "workspace/symbol". If no results are returned from
--- any LSP servers, falls back to using built-in tags.
---
---@param pattern string Pattern used to find a workspace symbol
---@param flags string See |tag-function|
---
---@return table[] tags A list of matching tags
function lsp.tagfunc(pattern, flags)
  return vim.lsp._tagfunc(pattern, flags)
end

--- Provides an interface between the built-in client and 'includeexpr'.
---
--- When |gf| and related commands fails with the default first try,
--- this will invoke the "textDocument/documentLink" LSP method to find
--- the link under the cursor, falls back to `cfile`
---
function lsp.includeexpr()
  return vim.ui._get_urls()[1]
end

--- Provides an interface between the built-in client and a `foldexpr` function.
---
--- To use, set 'foldmethod' to "expr" and set the value of 'foldexpr':
---
--- ```lua
--- vim.o.foldmethod = 'expr'
--- vim.o.foldexpr = 'v:lua.vim.lsp.foldexpr()'
--- ```
---
--- Or use it only when supported by checking for the "textDocument/foldingRange"
--- capability in an |LspAttach| autocommand. Example:
---
--- ```lua
--- vim.o.foldmethod = 'expr'
--- -- Default to treesitter folding
--- vim.o.foldexpr = 'v:lua.vim.treesitter.foldexpr()'
--- -- Prefer LSP folding if client supports it
--- vim.api.nvim_create_autocmd('LspAttach', {
---   callback = function(args)
---     local client = vim.lsp.get_client_by_id(args.data.client_id)
---     if client:supports_method('textDocument/foldingRange') then
---       local win = vim.api.nvim_get_current_win()
---       vim.wo[win][0].foldexpr = 'v:lua.vim.lsp.foldexpr()'
---     end
---   end,
--- })
--- ```
---
---@param lnum integer line number
function lsp.foldexpr(lnum)
  return vim.lsp._folding_range.foldexpr(lnum)
end

--- Close all {kind} of folds in the the window with {winid}.
---
--- To automatically fold imports when opening a file, you can use an autocmd:
---
--- ```lua
--- vim.api.nvim_create_autocmd('LspNotify', {
---   callback = function(args)
---     if args.data.method == 'textDocument/didOpen' then
---       vim.lsp.foldclose('imports', vim.fn.bufwinid(args.buf))
---     end
---   end,
--- })
--- ```
---
---@since 13
---
---@param kind lsp.FoldingRangeKind Kind to close, one of "comment", "imports" or "region".
---@param winid? integer Defaults to the current window.
function lsp.foldclose(kind, winid)
  return vim.lsp._folding_range.foldclose(kind, winid)
end

--- Provides a `foldtext` function that shows the `collapsedText` retrieved,
--- defaults to the first folded line if `collapsedText` is not provided.
function lsp.foldtext()
  return vim.lsp._folding_range.foldtext()
end

---@deprecated Use |vim.lsp.get_client_by_id()| instead.
---Checks whether a client is stopped.
---
---@param client_id integer
---@return boolean stopped true if client is stopped, false otherwise.
function lsp.client_is_stopped(client_id)
  vim.deprecate('vim.lsp.client_is_stopped()', 'vim.lsp.get_client_by_id()', '0.14')
  assert(client_id, 'missing client_id param')
  return not lsp.get_client_by_id(client_id)
end

--- Gets a map of client_id:client pairs for the given buffer, where each value
--- is a |vim.lsp.Client| object.
---
---@param bufnr integer? Buffer handle, or 0 for current
---@return table result is table of (client_id, client) pairs
---@deprecated Use |vim.lsp.get_clients()| instead.
function lsp.buf_get_clients(bufnr)
  vim.deprecate('vim.lsp.buf_get_clients()', 'vim.lsp.get_clients()', '0.12')
  local result = {} --- @type table<integer,vim.lsp.Client>
  for _, client in ipairs(lsp.get_clients({ bufnr = vim._resolve_bufnr(bufnr) })) do
    result[client.id] = client
  end
  return result
end

--- Log level dictionary with reverse lookup as well.
---
--- Can be used to lookup the number from the name or the
--- name from the number.
--- Levels by name: "TRACE", "DEBUG", "INFO", "WARN", "ERROR", "OFF"
--- Level numbers begin with "TRACE" at 0
--- @nodoc
lsp.log_levels = log.levels

--- Sets the global log level for LSP logging.
---
--- Levels by name: "TRACE", "DEBUG", "INFO", "WARN", "ERROR", "OFF"
---
--- Level numbers begin with "TRACE" at 0
---
--- Use `lsp.log_levels` for reverse lookup.
---
---@deprecated
---@see |vim.lsp.log_levels|
---
---@param level (integer|string) the case insensitive level name or number
function lsp.set_log_level(level)
  vim.deprecate('vim.lsp.set_log_level()', 'vim.lsp.log.set_level()', '0.13')

  if type(level) == 'string' or type(level) == 'number' then
    log.set_level(level)
  else
    error(string.format('Invalid log level: %q', level))
  end
end

--- Gets the path of the logfile used by the LSP client.
---
---@deprecated
---@return string path to log file
function lsp.get_log_path()
  vim.deprecate('vim.lsp.get_log_path()', 'vim.lsp.log.get_filename()', '0.13')

  return log.get_filename()
end

---@nodoc
--- Invokes a function for each LSP client attached to a buffer.
---
---@param bufnr integer Buffer number
---@param fn function Function to run on each client attached to buffer
---                   {bufnr}. The function takes the client, client ID, and
---                   buffer number as arguments.
---@deprecated use lsp.get_clients({ bufnr = bufnr }) with regular loop
function lsp.for_each_buffer_client(bufnr, fn)
  vim.deprecate(
    'vim.lsp.for_each_buffer_client()',
    'lsp.get_clients({ bufnr = bufnr }) with regular loop',
    '0.12'
  )
  bufnr = vim._resolve_bufnr(bufnr)

  for _, client in pairs(lsp.get_clients({ bufnr = bufnr })) do
    fn(client, client.id, bufnr)
  end
end

--- @deprecated
--- Function to manage overriding defaults for LSP handlers.
---@param handler (lsp.Handler) See |lsp-handler|
---@param override_config (table) Table containing the keys to override behavior of the {handler}
function lsp.with(handler, override_config)
  return function(err, result, ctx, config)
    return handler(err, result, ctx, vim.tbl_deep_extend('force', config or {}, override_config))
  end
end

--- Map of client-defined handlers implementing custom (off-spec) commands which a server may
--- invoke. Each key is a unique command name; each value is a function which is called when an LSP
--- action (code action, code lenses, …) requests it by name.
---
--- If an LSP response requests a command not defined client-side, Nvim will forward it to the
--- server as `workspace/executeCommand`.
---
--- - Argument 1 is the `Command`:
---   ```
---   Command
---     title: String
---     command: String
---     arguments?: any[]
---   ```
--- - Argument 2 is the |lsp-handler| `ctx`.
---
--- Example:
---
--- ```lua
--- vim.lsp.commands['java.action.generateToStringPrompt'] = function(_, ctx)
---   require("jdtls.async").run(function()
---     local _, result = request(ctx.bufnr, 'java/checkToStringStatus', ctx.params)
---     local fields = ui.pick_many(result.fields, 'Include item in toString?', function(x)
---       return string.format('%s: %s', x.name, x.type)
---     end)
---     local _, edit = request(ctx.bufnr, 'java/generateToString', { context = ctx.params; fields = fields; })
---     vim.lsp.util.apply_workspace_edit(edit, offset_encoding)
---   end)
--- end
--- ```
---
--- @type table<string,fun(command: lsp.Command, ctx: table)>
lsp.commands = setmetatable({}, {
  __newindex = function(tbl, key, value)
    assert(type(key) == 'string', 'The key for commands in `vim.lsp.commands` must be a string')
    assert(type(value) == 'function', 'Command added to `vim.lsp.commands` must be a function')
    rawset(tbl, key, value)
  end,
})

return lsp<|MERGE_RESOLUTION|>--- conflicted
+++ resolved
@@ -784,17 +784,13 @@
     vim.bo[bufnr].omnifunc = 'v:lua.vim.lsp.omnifunc'
   end
   if
-<<<<<<< HEAD
     client:supports_method(ms.textDocument_documentLink)
     and is_empty_or_default(bufnr, 'includeexpr')
   then
     vim.bo[bufnr].includeexpr = 'v:lua.vim.lsp.includeexpr()'
   end
   if
-    client:supports_method(ms.textDocument_rangeFormatting)
-=======
     client:supports_method('textDocument/rangeFormatting')
->>>>>>> 3fb53abe
     and is_empty_or_default(bufnr, 'formatprg')
     and is_empty_or_default(bufnr, 'formatexpr')
   then
